--- conflicted
+++ resolved
@@ -11,7 +11,6 @@
 from tensorflow_probability.python.util import SeedStream
 
 from covid.rdata import load_population, load_age_mixing, load_mobility_matrix
-from covid.pydata import load_commute_volume
 from covid.model import CovidUKODE, covid19uk_logp
 from covid.util import *
 
@@ -65,13 +64,8 @@
     with open(options.config, 'r') as ymlfile:
         config = yaml.load(ymlfile)
 
-    param = sanitise_parameter(config['parameter'])
-    settings = sanitise_settings(config['settings'])
-
     K_tt, age_groups = load_age_mixing(config['data']['age_mixing_matrix_term'])
     K_hh, _ = load_age_mixing(config['data']['age_mixing_matrix_hol'])
-
-    W = load_commute_volume(config['data']['commute_volume'], settings['inference_period'])
 
     T, la_names = load_mobility_matrix(config['data']['mobility_matrix'])
     np.fill_diagonal(T, 0.)
@@ -82,7 +76,9 @@
     K_hh = K_hh.astype(DTYPE)
     T = T.astype(DTYPE)
     N = N.astype(DTYPE)
-    W = W.to_numpy().astype(DTYPE)
+
+    param = sanitise_parameter(config['parameter'])
+    settings = sanitise_settings(config['settings'])
 
     case_reports = pd.read_csv(config['data']['reported_cases'])
     case_reports['DateVal'] = pd.to_datetime(case_reports['DateVal'])
@@ -96,10 +92,10 @@
         M_hh=K_hh,
         C=T,
         N=N,
-        W=W,
-        date_range=[date_range[0]-np.timedelta64(1,'D'),
-                    date_range[1]],
+        start=date_range[0]-np.timedelta64(1,'D'),
+        end=date_range[1],
         holidays=settings['holiday'],
+        bg_max_t=settings['bg_max_time'],
         t_step=int(settings['time_step']))
 
     seeding = seed_areas(N, n_names)  # Seed 40-44 age group, 30 seeds by popn size
@@ -124,7 +120,7 @@
 
 
     unconstraining_bijector = [tfb.Exp()]
-    initial_mcmc_state = np.array([0.06, 0.3], dtype=np.float64)
+    initial_mcmc_state = np.array([0.05, 0.25], dtype=np.float64)
     print("Initial log likelihood:", logp(initial_mcmc_state))
 
     @tf.function(autograph=False, experimental_compile=True)
@@ -149,10 +145,6 @@
     num_covariance_estimation_iterations = 50
     num_covariance_estimation_samples = 50
     num_final_samples = 10000
-<<<<<<< HEAD
-
-=======
->>>>>>> 52365df0
     start = time.perf_counter()
     for i in range(num_covariance_estimation_iterations):
         step_start = time.perf_counter()
@@ -185,5 +177,5 @@
     plt.show()
     print(f"Posterior mean: {np.mean(joint_posterior, axis=0)}")
 
-    with open('pi_beta_2020-03-23.pkl', 'wb') as f:
+    with open('pi_beta_2020-03-15.pkl', 'wb') as f:
         pkl.dump(joint_posterior, f)