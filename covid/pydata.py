"""Python-based data munging"""

import re
from warnings import warn

import numpy as np
import pandas as pd
import pyreadr as pyr


def load_commute_volume(filename, date_range):
    """Loads commute data and clips or extends date range"""
    commute_raw = pd.read_excel(
        filename, index_col="Date", skiprows=5, usecols=["Date", "Cars"]
    )
    commute_raw.index = pd.to_datetime(commute_raw.index, format="%Y-%m-%d")
    commute_raw.sort_index(axis=0, inplace=True)
    commute = pd.DataFrame(
        index=np.arange(date_range[0], date_range[1], np.timedelta64(1, "D"))
    )
    commute = commute.merge(commute_raw, left_index=True, right_index=True, how="left")
    commute[commute.index < commute_raw.index[0]] = commute_raw.iloc[0, 0]
    commute[commute.index > commute_raw.index[-1]] = commute_raw.iloc[-1, 0]
    commute["Cars"] = commute["Cars"] / 100.0
    commute.columns = ["percent"]
    return commute


def load_mobility_matrix(flow_file):
    """Loads mobility matrix from rds file"""
    mobility = list(pyr.read_r(flow_file).values())[0]
    mobility = mobility[
        mobility["From"].str.startswith("E") & mobility["To"].str.startswith("E")
    ]
    mobility = mobility.sort_values(["From", "To"])
    mobility = mobility.groupby(["From", "To"]).agg({"Flow": sum}).reset_index()
    mob_matrix = mobility.pivot(index="To", columns="From", values="Flow")
    mob_matrix[mob_matrix.isna()] = 0.0
    return mob_matrix


def load_population(pop_file):
    pop = pd.read_csv(pop_file, index_col="lad19cd")
    pop = pop[pop.index.str.startswith("E")]
    pop = pop.sum(axis=1)
    pop = pop.sort_index()
    pop.name = "n"
    return pop


def linelist2timeseries(date, region_code, date_range=None):
    """Constructs a daily aggregated timeseries given dates and region code
       Optionally accepts a list expressing a required date range."""

    linelist = pd.DataFrame(dict(date=pd.to_datetime(date), region_code=region_code))

    # 1. clip dates
    if date_range is not None:
        linelist = linelist[
            (date_range[0] <= linelist["date"]) & (linelist["date"] < date_range[1])
        ]
    raw_len = linelist.shape[0]

    # 2. Remove NA rows
    linelist = linelist.dropna(axis=0)  # remove na's
    warn(
        f"Removed {raw_len - linelist.shape[0]} rows of {raw_len} due to missing data \
({100. * (raw_len - linelist.shape[0])/raw_len}%)"
    )

    # 3. Aggregate by date/region and sort on index
    case_counts = linelist.groupby(["date", "region_code"]).size()
    case_counts.sort_index(axis=0, inplace=True)

    # 4. Reindex by day
    one_day = np.timedelta64(1, "D")
    full_dates = pd.date_range(date_range[0], date_range[1] - one_day)
    index = pd.MultiIndex.from_product(
        [full_dates, case_counts.index.levels[1]], names=["date", "region_code"]
    )
    case_counts = case_counts.reindex(index)
    case_counts.loc[case_counts.isna()] = 0.0
    case_counts.name = "count"
    return case_counts


def _read_csv(filename, date_format="%m/%d/%Y"):
    data = pd.read_csv(filename, low_memory=False)
    data["specimen_date"] = pd.to_datetime(data["specimen_date"], format=date_format)
    return data


def phe_case_data(linelisting_file, date_range=None, pillar=None):

<<<<<<< HEAD
    read_file = dict(csv=_read_csv, xlsx=pd.read_excel)
=======
    read_file = dict(csv=pd.read_csv, xlsx=pd.read_excel)
>>>>>>> ef41975d

    match_extension = re.match(r"(.*)\.(.*)$", linelisting_file)
    if match_extension is None:
        raise ValueError(
            f"Linelisting filename '{linelisting_file}' is not in name.extension format"
        )
    filetype = match_extension.group(2)
    try:
        ll = read_file[filetype](linelisting_file)
    except KeyError:
        raise ValueError(f"No handler implemented for file type '{filetype}'")

    if pillar is not None:
        ll = ll.loc[ll["pillar"] == pillar]
    date = ll["specimen_date"]
    ltla_region = ll["LTLA_code"]

    # Merged regions
    london = ["E09000001", "E09000033"]
    corn_scilly = ["E06000052", "E06000053"]
    ltla_region.loc[ltla_region.isin(london)] = ",".join(london)
    ltla_region.loc[ltla_region.isin(corn_scilly)] = ",".join(corn_scilly)

    ts = linelist2timeseries(date, ltla_region, date_range)
    return ts.reset_index().pivot(index="region_code", columns="date", values="count")<|MERGE_RESOLUTION|>--- conflicted
+++ resolved
@@ -92,12 +92,7 @@
 
 def phe_case_data(linelisting_file, date_range=None, pillar=None):
 
-<<<<<<< HEAD
     read_file = dict(csv=_read_csv, xlsx=pd.read_excel)
-=======
-    read_file = dict(csv=pd.read_csv, xlsx=pd.read_excel)
->>>>>>> ef41975d
-
     match_extension = re.match(r"(.*)\.(.*)$", linelisting_file)
     if match_extension is None:
         raise ValueError(
