"""Functions for infection rates"""
import tensorflow as tf
import tensorflow_probability as tfp
from tensorflow_probability.python.internal import dtype_util
import numpy as np

from covid import config
from covid.impl.util import make_transition_matrix
from covid.rdata import load_age_mixing
from covid.pydata import load_commute_volume, load_mobility_matrix, load_population
from covid.impl.discrete_markov import (
    discrete_markov_simulation,
    discrete_markov_log_prob,
)

tla = tf.linalg

DTYPE = config.floatX


def power_iteration(A, tol=1e-3):
    b_k = tf.random.normal([A.shape[1], 1], dtype=A.dtype)
    epsilon = tf.constant(1.0, dtype=A.dtype)
    i = 0
    while tf.greater(epsilon, tol):
        b_k1 = tf.matmul(A, b_k)
        b_k1_norm = tf.linalg.norm(b_k1)
        b_k_new = b_k1 / b_k1_norm
        epsilon = tf.reduce_sum(tf.pow(b_k_new - b_k, 2))
        b_k = b_k_new
        i += 1
    return b_k, i


def rayleigh_quotient(A, b):
    b = tf.squeeze(b)
    numerator = tf.einsum("...i,...i->...", b, tf.linalg.matvec(A, b))
    denominator = tf.einsum("...i,...i->...", b, b)
    return numerator / denominator


def dense_to_block_diagonal(A, n_blocks):
    A_dense = tf.linalg.LinearOperatorFullMatrix(A)
    eye = tf.linalg.LinearOperatorIdentity(n_blocks, dtype=A.dtype)
    A_block = tf.linalg.LinearOperatorKronecker([eye, A_dense])
    return A_block


def load_data(paths, settings, dtype=DTYPE):
    M_tt, age_groups = load_age_mixing(paths["age_mixing_matrix_term"])
    M_hh, _ = load_age_mixing(paths["age_mixing_matrix_hol"])

    C = load_mobility_matrix(paths["mobility_matrix"])
    la_names = C.index.to_numpy()

    w_period = [settings["inference_period"][0], settings["inference_period"][1]]
    W = load_commute_volume(paths["commute_volume"], w_period)["percent"]

    pop = load_population(paths["population_size"])

    M_tt = M_tt.astype(DTYPE)
    M_hh = M_hh.astype(DTYPE)
    C = C.to_numpy().astype(DTYPE)
    np.fill_diagonal(C, 0.0)
    W = W.to_numpy().astype(DTYPE)
    pop = pop.to_numpy().astype(DTYPE)

    return {
        "M_tt": M_tt,
        "M_hh": M_hh,
        "C": C,
        "la_names": la_names,
        "age_groups": age_groups,
        "W": W,
        "pop": pop,
    }


class CovidUKStochastic:
    def __init__(
        self,
        transition_rates,
        stoichiometry,
        initial_state,
        initial_step,
        time_delta,
        num_steps,
    ):
        """Implements a discrete-time Markov jump process for a state transition model.

        :param transition_rates: a function of the form `fn(t, state)` taking the current time `t` and state tensor `state`.  This function returns a tensor which broadcasts to the first dimension of `stoichiometry`.
        :param stoichiometry: the stochiometry matrix for the state transition model, with rows representing transitions and columns representing states.
        :param initial_state: an initial state tensor with inner dimension equal to the first dimension of `stoichiometry`.
        :param initial_step: an offset giving the time `t` of the first timestep in the model.
        :param time_delta: the size of the time step to be used.
        :param num_steps: the number of time steps across which the model runs.
        """

        self.transition_rates = transition_rates
        self.stoichiometry = stoichiometry
        self.initial_state = initial_state
        self.initial_step = initial_step
        self.time_delta = time_delta
        self.num_steps = num_steps

<<<<<<< HEAD
        self.params = {
            k: tf.convert_to_tensor(v, dtype=dtype) for k, v in params.items()
        }

        self.xi_freq = np.int32(xi_freq)
        self.xi_select = np.arange(self.num_steps, dtype=np.int32) // self.xi_freq
        self.max_t = self.xi_select.shape[0] - 1

    def create_initial_state(self, init_matrix=None):
        I = tf.convert_to_tensor(init_matrix, dtype=DTYPE)
        S = self.N - I
        E = tf.zeros(self.N.shape, dtype=DTYPE)
        R = tf.zeros(self.N.shape, dtype=DTYPE)
        return tf.stack([S, E, I, R], axis=-1)


class CovidUKStochastic(CovidUK):

    stoichiometry = tf.constant(
        [[-1, 1, 0, 0], [0, -1, 1, 0], [0, 0, -1, 1]], dtype=DTYPE
    )

    def __init__(self, *args, **kwargs):
        super().__init__(*args, **kwargs)

    def make_h(self, param=None):
        """Constructs a function that takes `state` and outputs a
        transition rate matrix (with 0 diagonal).
        """

        if param is None:
            param = self.params

        def h(t, state):
            """Computes a transition rate matrix

            :param state: a tensor of shape [M, S] for S states and M population strata. States
              are S, E, I, R.  We arrange the state like this because the state vectors are then arranged
              contiguously in memory for fast calculation below.
            :return a tensor of shape [M, M, S] containing transition matric for each i=0,...,(c-1)
            """
            w_idx = tf.clip_by_value(tf.cast(t, tf.int64), 0, self.W.shape[0] - 1)
            commute_volume = tf.gather(self.W, w_idx)
            xi_idx = tf.cast(
                tf.clip_by_value(t // self.xi_freq, 0, self.params["xi"].shape[0] - 1),
                dtype=tf.int64,
            )
            xi = tf.gather(self.params["xi"], xi_idx)
            beta = self.params["beta1"] * tf.math.exp(xi)

            infec_rate = beta * (
                state[..., 2]
                + self.params["beta2"]
                * commute_volume
                * tf.linalg.matvec(self.C, state[..., 2] / self.N)
            )
            infec_rate = infec_rate / self.N + 0.000000001  # Vector of length nc

            ei = tf.broadcast_to(
                [self.params["nu"]], shape=[state.shape[0]]
            )  # Vector of length nc
            ir = tf.broadcast_to(
                [self.params["gamma"]], shape=[state.shape[0]]
            )  # Vector of length nc

            return [infec_rate, ei, ir]

        return h

=======
>>>>>>> ef41975d
    def ngm(self, t, state, param):
        """Computes a next generation matrix -- pressure from i to j is G_{ij}
        :param t: the time step
        :param state: a tensor of shape [M, S] for S states and M population strata.
                      States are S, E, I, R.
        :return: a tensor of shape [M, M] giving the expected number of new cases of
                 disease individuals in each metapopulation give rise to.
        """
        t_idx = tf.clip_by_value(tf.cast(t, tf.int64), 0, self.max_t)
        commute_volume = tf.pow(tf.gather(self.W, t_idx), param["omega"])
        xi_idx = tf.gather(self.xi_select, t_idx)
        xi = tf.gather(param["xi"], xi_idx)
        beta = param["beta1"] * tf.math.exp(xi)

        ngm = beta * (
            tf.eye(self.C.shape[0], dtype=state.dtype)
            + param["beta2"] * commute_volume * self.C / self.N[tf.newaxis, :]
        )
        ngm = (
            ngm
            * state[..., 0][..., tf.newaxis]
            / (self.N[:, tf.newaxis] * param["gamma"])
        )
        return ngm

    def sample(self, seed=None):
        """Runs a simulation from the epidemic model

        :param param: a dictionary of model parameters
        :param state_init: the initial state
        :returns: a tuple of times and simulated states.
        """
        t, sim = discrete_markov_simulation(
            hazard_fn=self.transition_rates,
            state=self.initial_state,
            start=self.initial_step,
            end=self.initial_step + self.num_steps * self.time_delta,
            time_step=self.time_delta,
            seed=seed,
        )
        return t, sim

    def log_prob(self, y):
        """Calculates the log probability of observing epidemic events y
        :param y: a list of tensors.  The first is of shape [n_times] containing times,
                  the second is of shape [n_times, n_states, n_states] containing event matrices.
        :param param: a list of parameters
        :returns: a scalar giving the log probability of the epidemic
        """
        dtype = dtype = dtype_util.common_dtype(
            [y, self.initial_state], dtype_hint=DTYPE
        )
        y = tf.convert_to_tensor(y, dtype)
        with tf.name_scope("CovidUKStochastic.log_prob"):
            hazard = self.transition_rates
            return discrete_markov_log_prob(
                y, self.initial_state, hazard, self.time_delta, self.stoichiometry
            )<|MERGE_RESOLUTION|>--- conflicted
+++ resolved
@@ -103,78 +103,6 @@
         self.time_delta = time_delta
         self.num_steps = num_steps
 
-<<<<<<< HEAD
-        self.params = {
-            k: tf.convert_to_tensor(v, dtype=dtype) for k, v in params.items()
-        }
-
-        self.xi_freq = np.int32(xi_freq)
-        self.xi_select = np.arange(self.num_steps, dtype=np.int32) // self.xi_freq
-        self.max_t = self.xi_select.shape[0] - 1
-
-    def create_initial_state(self, init_matrix=None):
-        I = tf.convert_to_tensor(init_matrix, dtype=DTYPE)
-        S = self.N - I
-        E = tf.zeros(self.N.shape, dtype=DTYPE)
-        R = tf.zeros(self.N.shape, dtype=DTYPE)
-        return tf.stack([S, E, I, R], axis=-1)
-
-
-class CovidUKStochastic(CovidUK):
-
-    stoichiometry = tf.constant(
-        [[-1, 1, 0, 0], [0, -1, 1, 0], [0, 0, -1, 1]], dtype=DTYPE
-    )
-
-    def __init__(self, *args, **kwargs):
-        super().__init__(*args, **kwargs)
-
-    def make_h(self, param=None):
-        """Constructs a function that takes `state` and outputs a
-        transition rate matrix (with 0 diagonal).
-        """
-
-        if param is None:
-            param = self.params
-
-        def h(t, state):
-            """Computes a transition rate matrix
-
-            :param state: a tensor of shape [M, S] for S states and M population strata. States
-              are S, E, I, R.  We arrange the state like this because the state vectors are then arranged
-              contiguously in memory for fast calculation below.
-            :return a tensor of shape [M, M, S] containing transition matric for each i=0,...,(c-1)
-            """
-            w_idx = tf.clip_by_value(tf.cast(t, tf.int64), 0, self.W.shape[0] - 1)
-            commute_volume = tf.gather(self.W, w_idx)
-            xi_idx = tf.cast(
-                tf.clip_by_value(t // self.xi_freq, 0, self.params["xi"].shape[0] - 1),
-                dtype=tf.int64,
-            )
-            xi = tf.gather(self.params["xi"], xi_idx)
-            beta = self.params["beta1"] * tf.math.exp(xi)
-
-            infec_rate = beta * (
-                state[..., 2]
-                + self.params["beta2"]
-                * commute_volume
-                * tf.linalg.matvec(self.C, state[..., 2] / self.N)
-            )
-            infec_rate = infec_rate / self.N + 0.000000001  # Vector of length nc
-
-            ei = tf.broadcast_to(
-                [self.params["nu"]], shape=[state.shape[0]]
-            )  # Vector of length nc
-            ir = tf.broadcast_to(
-                [self.params["gamma"]], shape=[state.shape[0]]
-            )  # Vector of length nc
-
-            return [infec_rate, ei, ir]
-
-        return h
-
-=======
->>>>>>> ef41975d
     def ngm(self, t, state, param):
         """Computes a next generation matrix -- pressure from i to j is G_{ij}
         :param t: the time step
